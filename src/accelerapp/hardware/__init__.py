--- conflicted
+++ resolved
@@ -2,11 +2,7 @@
 Hardware abstraction layer module for Accelerapp.
 Provides unified hardware component interfaces and conflict detection.
 Integrates WildCAM_ESP32 hardware generation capabilities.
-<<<<<<< HEAD
-Includes ESP32 Marauder, Flipper Zero, and ESP32-CAM support.
-=======
 
->>>>>>> 4c74d8d1
 """
 
 from .abstraction import HardwareAbstractionLayer, HardwareComponent, ComponentFactory
@@ -40,44 +36,7 @@
 )
 from .camera import (
     ESP32Camera,
-<<<<<<< HEAD
-    CameraVariant,
-    CameraConfig,
-    StreamingProtocol,
-=======
-    CameraConfig,
-    CameraResolution,
-    StreamingServer,
-    StreamProtocol,
-    MotionDetector,
-    MotionEvent,
-    CameraDigitalTwin,
-    CameraWebInterface,
-    StorageManager,
-    CameraSecurityManager,
-)
 
-# CYD (Cheap Yellow Display) ecosystem support
-from .cyd import (
-    # HAL Components
-    DisplayDriver,
-    TouchController,
-    GPIOManager,
-    PowerManager,
-    SensorMonitor,
-    # Community Integration
-    CommunityIntegration,
-    TemplateManager,
-    ExampleLoader,
-    # AI Agents
-    CYDCodeGenerator,
-    HardwareOptimizer,
-    ProjectBuilder,
-    # Digital Twin
-    CYDSimulator,
-    CYDTwinModel,
-    CYDMonitor,
->>>>>>> 4c74d8d1
 )
 
 __all__ = [
@@ -111,12 +70,5 @@
     "NFCTag",
     "SubGHzSignal",
     "IRSignal",
-<<<<<<< HEAD
-    "ESP32Camera",
-    "CameraVariant",
-    "CameraConfig",
-    "StreamingProtocol",
-=======
 
->>>>>>> 4c74d8d1
 ]