"""
Hardware abstraction layer module for Accelerapp.
Provides unified hardware component interfaces and conflict detection.
Integrates WildCAM_ESP32 hardware generation capabilities.
<<<<<<< HEAD
Includes ESP32 Marauder, Flipper Zero, and CYD ecosystem support.
=======
Includes ESP32 Marauder, Flipper Zero, and ESP32-CAM support.
>>>>>>> fc2cbd42
"""

from .abstraction import HardwareAbstractionLayer, HardwareComponent, ComponentFactory
from .protocols import (
    ProtocolType,
    I2CConfig,
    SPIConfig,
    CANConfig,
    ProtocolGenerator,
    DeviceDriverGenerator,
)
from .design import EnclosureGenerator, EnclosureDesign, BoardSupportMatrix, ESP32BoardType
from .environmental import EnvironmentalValidator, ValidationResult, EnvironmentType
from .esp32_marauder import (
    ESP32Marauder,
    MarauderCommand,
    AttackType,
    WiFiNetwork,
    BluetoothDevice,
    PacketCapture,
)
from .flipper_zero import (
    FlipperZero,
    FlipperProtocol,
    RFIDType,
    NFCType,
    RFIDTag,
    NFCTag,
    SubGHzSignal,
    IRSignal,
)
from .camera import (
    ESP32Camera,
    CameraConfig,
    CameraResolution,
    StreamingServer,
    StreamProtocol,
    MotionDetector,
    MotionEvent,
    CameraDigitalTwin,
    CameraWebInterface,
    StorageManager,
    CameraSecurityManager,
)

# CYD (Cheap Yellow Display) ecosystem support
from .cyd import (
    # HAL Components
    DisplayDriver,
    TouchController,
    GPIOManager,
    PowerManager,
    SensorMonitor,
    # Community Integration
    CommunityIntegration,
    TemplateManager,
    ExampleLoader,
    # AI Agents
    CYDCodeGenerator,
    HardwareOptimizer,
    ProjectBuilder,
    # Digital Twin
    CYDSimulator,
    CYDTwinModel,
    CYDMonitor,
)

__all__ = [
    "HardwareAbstractionLayer",
    "HardwareComponent",
    "ComponentFactory",
    "ProtocolType",
    "I2CConfig",
    "SPIConfig",
    "CANConfig",
    "ProtocolGenerator",
    "DeviceDriverGenerator",
    "EnclosureGenerator",
    "EnclosureDesign",
    "BoardSupportMatrix",
    "ESP32BoardType",
    "EnvironmentalValidator",
    "ValidationResult",
    "EnvironmentType",
    "ESP32Marauder",
    "MarauderCommand",
    "AttackType",
    "WiFiNetwork",
    "BluetoothDevice",
    "PacketCapture",
    "FlipperZero",
    "FlipperProtocol",
    "RFIDType",
    "NFCType",
    "RFIDTag",
    "NFCTag",
    "SubGHzSignal",
    "IRSignal",
<<<<<<< HEAD
    # CYD Components
    "DisplayDriver",
    "TouchController",
    "GPIOManager",
    "PowerManager",
    "SensorMonitor",
    "CommunityIntegration",
    "TemplateManager",
    "ExampleLoader",
    "CYDCodeGenerator",
    "HardwareOptimizer",
    "ProjectBuilder",
    "CYDSimulator",
    "CYDTwinModel",
    "CYDMonitor",
=======
    "ESP32Camera",
    "CameraConfig",
    "CameraResolution",
    "StreamingServer",
    "StreamProtocol",
    "MotionDetector",
    "MotionEvent",
    "CameraDigitalTwin",
    "CameraWebInterface",
    "StorageManager",
    "CameraSecurityManager",
>>>>>>> fc2cbd42
]<|MERGE_RESOLUTION|>--- conflicted
+++ resolved
@@ -2,11 +2,7 @@
 Hardware abstraction layer module for Accelerapp.
 Provides unified hardware component interfaces and conflict detection.
 Integrates WildCAM_ESP32 hardware generation capabilities.
-<<<<<<< HEAD
-Includes ESP32 Marauder, Flipper Zero, and CYD ecosystem support.
-=======
-Includes ESP32 Marauder, Flipper Zero, and ESP32-CAM support.
->>>>>>> fc2cbd42
+
 """
 
 from .abstraction import HardwareAbstractionLayer, HardwareComponent, ComponentFactory
@@ -105,33 +101,5 @@
     "NFCTag",
     "SubGHzSignal",
     "IRSignal",
-<<<<<<< HEAD
-    # CYD Components
-    "DisplayDriver",
-    "TouchController",
-    "GPIOManager",
-    "PowerManager",
-    "SensorMonitor",
-    "CommunityIntegration",
-    "TemplateManager",
-    "ExampleLoader",
-    "CYDCodeGenerator",
-    "HardwareOptimizer",
-    "ProjectBuilder",
-    "CYDSimulator",
-    "CYDTwinModel",
-    "CYDMonitor",
-=======
-    "ESP32Camera",
-    "CameraConfig",
-    "CameraResolution",
-    "StreamingServer",
-    "StreamProtocol",
-    "MotionDetector",
-    "MotionEvent",
-    "CameraDigitalTwin",
-    "CameraWebInterface",
-    "StorageManager",
-    "CameraSecurityManager",
->>>>>>> fc2cbd42
+
 ]