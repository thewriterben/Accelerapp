from setuptools import setup, find_packages

with open("README.md", "r", encoding="utf-8") as fh:
    long_description = fh.read()

with open("requirements.txt", "r", encoding="utf-8") as fh:
    requirements = [line.strip() for line in fh if line.strip() and not line.startswith("#")]

setup(
    name="accelerapp",
<<<<<<< HEAD
    version="0.3.0",
=======
    version="0.2.0",
>>>>>>> 6bf67ed6
    author="The Writer Ben",
    description="Next Generation Hardware Control Firmware, Software, and User Interface Generation",
    long_description=long_description,
    long_description_content_type="text/markdown",
    url="https://github.com/thewriterben/Accelerapp",
    packages=find_packages(where="src"),
    package_dir={"": "src"},
    classifiers=[
        "Development Status :: 3 - Alpha",
        "Intended Audience :: Developers",
        "Topic :: Software Development :: Code Generators",
        "Topic :: System :: Hardware",
        "License :: OSI Approved :: MIT License",
        "Programming Language :: Python :: 3",
        "Programming Language :: Python :: 3.8",
        "Programming Language :: Python :: 3.9",
        "Programming Language :: Python :: 3.10",
        "Programming Language :: Python :: 3.11",
    ],
    python_requires=">=3.8",
    install_requires=requirements,
    entry_points={
        "console_scripts": [
            "accelerapp=accelerapp.cli:main",
        ],
    },
)<|MERGE_RESOLUTION|>--- conflicted
+++ resolved
@@ -8,11 +8,6 @@
 
 setup(
     name="accelerapp",
-<<<<<<< HEAD
-    version="0.3.0",
-=======
-    version="0.2.0",
->>>>>>> 6bf67ed6
     author="The Writer Ben",
     description="Next Generation Hardware Control Firmware, Software, and User Interface Generation",
     long_description=long_description,
