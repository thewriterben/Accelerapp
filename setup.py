from setuptools import setup, find_packages

with open("README.md", "r", encoding="utf-8") as fh:
    long_description = fh.read()

with open("requirements.txt", "r", encoding="utf-8") as fh:
    requirements = [line.strip() for line in fh if line.strip() and not line.startswith("#")]

setup(
    name="accelerapp",
<<<<<<< HEAD
    version="1.0.0",
=======
>>>>>>> b8cde8f9
    author="The Writer Ben",
    description="Next Generation Hardware Control Firmware, Software, and User Interface Generation",
    long_description=long_description,
    long_description_content_type="text/markdown",
    url="https://github.com/thewriterben/Accelerapp",
    packages=find_packages(where="src"),
    package_dir={"": "src"},
    classifiers=[
        "Development Status :: 5 - Production/Stable",
        "Intended Audience :: Developers",
        "Topic :: Software Development :: Code Generators",
        "Topic :: System :: Hardware",
        "License :: OSI Approved :: MIT License",
        "Programming Language :: Python :: 3",
        "Programming Language :: Python :: 3.8",
        "Programming Language :: Python :: 3.9",
        "Programming Language :: Python :: 3.10",
        "Programming Language :: Python :: 3.11",
    ],
    python_requires=">=3.8",
    install_requires=requirements,
    entry_points={
        "console_scripts": [
            "accelerapp=accelerapp.cli:main",
        ],
    },
)<|MERGE_RESOLUTION|>--- conflicted
+++ resolved
@@ -8,10 +8,6 @@
 
 setup(
     name="accelerapp",
-<<<<<<< HEAD
-    version="1.0.0",
-=======
->>>>>>> b8cde8f9
     author="The Writer Ben",
     description="Next Generation Hardware Control Firmware, Software, and User Interface Generation",
     long_description=long_description,
